--- conflicted
+++ resolved
@@ -23,39 +23,8 @@
                               your tests.
 
 Options:
-<<<<<<< HEAD
-  --help                prints WebdriverIO help menu                   [boolean]
-  --version             prints WebdriverIO version                     [boolean]
-  --hostname, -h        automation driver host address                  [string]
-  --port, -p            automation driver port                          [number]
-  --user, -u            username if using a cloud service as automation backend
-                                                                        [string]
-  --key, -k             corresponding access key to the user            [string]
-  --watch               watch specs for changes                        [boolean]
-  --logLevel, -l        level of logging verbosity
-                            [choices: "trace", "debug", "info", "warn", "error", "silent"]
-  --bail                stop test runner after specific amount of tests have
-                        failed                                          [number]
-  --baseUrl             shorten url command calls by setting a base url [string]
-  --browser             non-mobile browsers in which to run the tests, i.e. "firefox,MicrosoftEdge"'
-  --device              devices in which to run the tests, i.e. "Google Pixel 2,iPhone XR"'
-  --waitforTimeout, -w  timeout for all waitForXXX commands             [number]
-  --framework, -f       defines the framework (Mocha, Jasmine or Cucumber) to
-                        run the specs                                   [string]
-  --reporters, -r       reporters to print out the results on stdout     [array]
-  --suite               overwrites the specs attribute and runs the defined
-                        suite                                            [array]
-  --spec                run only a certain spec file - overrides specs piped
-                        from stdin                                       [array]
-  --exclude             exclude spec file(s) from a run - overrides specs piped
-                        from stdin                                       [array]
-  --mochaOpts           Mocha options
-  --jasmineOpts         Jasmine options
-  --cucumberOpts        Cucumber options
-=======
   --version  Show version number                                       [boolean]
   --help     Show help                                                 [boolean]
->>>>>>> 74ba56c6
 ```
 
 Sweet! Now you need to define a configuration file where all information about your tests, capabilities and settings are set. Switch over to the [Configuration File](ConfigurationFile.md) section to find out how that file should look like. With the `wdio` configuration helper it is super easy to generate your config file. Just run:
@@ -128,6 +97,8 @@
 --bail                stop test runner after specific amount of tests have
                         failed                                          [number]
 --baseUrl             shorten url command calls by setting a base url [string]
+--browser             non-mobile browsers in which to run the tests, i.e. "firefox,MicrosoftEdge"'
+--device              devices in which to run the tests, i.e. "Google Pixel 2,iPhone XR"'
 --waitforTimeout, -w  timeout for all waitForXXX commands             [number]
 --framework, -f       defines the framework (Mocha, Jasmine or Cucumber) to
                         run the specs                                   [string]
